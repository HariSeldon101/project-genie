--- conflicted
+++ resolved
@@ -1,76 +1,14 @@
 import type { NextConfig } from "next";
 
 const nextConfig: NextConfig = {
-  // ULTRA-NUCLEAR: Disable all static optimization
-  trailingSlash: true,
-  generateBuildId: async () => 'build-' + Date.now(),
-
-  // Disable strict mode in development to reduce memory usage (double rendering)
-  reactStrictMode: false,
-
-  // Optimize production builds - fix TypeScript errors properly instead of ignoring
   eslint: {
-    // Temporarily ignore ESLint during builds to deploy with existing code
-    // TODO: Fix the 'any' type warnings and re-enable strict checking
     ignoreDuringBuilds: true,
   },
   typescript: {
-    // Temporarily ignore TypeScript errors to deploy with existing code
-    // TODO: Fix the syntax errors in google-business-enricher.ts
     ignoreBuildErrors: true,
   },
-<<<<<<< HEAD
-
-  // Module aliasing for cleaner imports (already in tsconfig but good to have here too)
-  modularizeImports: {
-    'lucide-react': {
-      transform: 'lucide-react/dist/esm/icons/{{member}}',
-    },
-    '@radix-ui/react-icons': {
-      transform: '@radix-ui/react-icons/dist/{{member}}',
-    },
-  },
-
-  // Webpack configuration
-  webpack: (config, { dev, isServer }) => {
-    const webpack = require('webpack');
-
-    // Server-side: Externalize problematic modules
-    if (isServer) {
-      const path = require('path')
-
-      // Alias server-only modules that shouldn't bundle
-      config.resolve.alias = {
-        ...config.resolve.alias,
-        // Browser automation (server-side only)
-        'playwright': false,
-        'playwright-core': false,
-        'puppeteer': false,
-        '@firecrawl/sdk': false,
-        'cheerio': false,
-        // PDF libraries (server-side only)
-        'pdfjs-dist': false,
-        'pdf-lib': false,
-        // DOM libraries (server-side only)
-        'canvas': false,
-        'jsdom': false,
-        // Mermaid (client-side only)
-        'mermaid': false,
-        'd3': false,
-        'd3-selection': false,
-        'd3-shape': false,
-        'dagre': false,
-        'dagre-d3': false,
-        'cytoscape': false,
-        'elkjs': false,
-      }
-    }
-
-    // Development optimizations
-=======
   // Exclude logs directory from file watching to prevent recompilation loops
   webpack: (config, { dev, isServer }) => {
->>>>>>> c1308771
     if (dev && !isServer) {
       config.watchOptions = {
         ...config.watchOptions,
@@ -82,111 +20,8 @@
         ],
       }
     }
-<<<<<<< HEAD
-
-    // Production optimizations
-    if (!dev) {
-      // Enable tree shaking
-      config.optimization = {
-        ...config.optimization,
-        usedExports: true,
-        sideEffects: false,
-
-        // Split chunks for better caching
-        splitChunks: {
-          chunks: 'all',
-          cacheGroups: {
-            default: false,
-            vendors: false,
-
-            // Vendor chunk for node_modules
-            vendor: {
-              name: 'vendor',
-              chunks: 'all',
-              test: /node_modules/,
-              priority: 20,
-              enforce: true,
-            },
-
-            // Common chunk for shared code
-            common: {
-              name: 'common',
-              minChunks: 2,
-              chunks: 'all',
-              priority: 10,
-              reuseExistingChunk: true,
-              enforce: true,
-            },
-
-            // Framework chunk
-            framework: {
-              name: 'framework',
-              chunks: 'all',
-              test: /[\\/]node_modules[\\/](react|react-dom|scheduler|prop-types|use-subscription)[\\/]/,
-              priority: 40,
-              enforce: true,
-            },
-
-            // Separate chunk for large libraries
-            mermaid: {
-              name: 'mermaid',
-              chunks: 'all',
-              test: /[\\/]node_modules[\\/]mermaid[\\/]/,
-              priority: 30,
-              enforce: true,
-            },
-
-            supabase: {
-              name: 'supabase',
-              chunks: 'all',
-              test: /[\\/]node_modules[\\/]@supabase[\\/]/,
-              priority: 30,
-              enforce: true,
-            },
-          },
-        },
-      }
-    }
-
     return config
   },
-
-  // Server external packages (moved from experimental in Next.js 15.5)
-  serverExternalPackages: [
-    'playwright',
-    '@supabase/realtime-js',
-    '@supabase/supabase-js',
-    '@supabase/auth-helpers-nextjs',
-    '@supabase/ssr',
-    'mermaid'
-  ],
-
-  // ULTRA-NUCLEAR: Experimental settings to disable SSG
-  experimental: {
-    // Force dynamic rendering everywhere
-    ppr: false,  // Disable partial prerendering
-  },
-
-  // Image optimization
-  images: {
-    formats: ['image/avif', 'image/webp'],
-    minimumCacheTTL: 60,
-    deviceSizes: [640, 750, 828, 1080, 1200, 1920],
-    imageSizes: [16, 32, 48, 64, 96, 128, 256, 384],
-  },
-
-  // Compression
-  compress: true,
-
-  // Power optimization for better performance
-  poweredByHeader: false,
-
-  // Production source maps (disable for smaller builds)
-  productionBrowserSourceMaps: false,
-=======
-    return config
-  },
->>>>>>> c1308771
 };
 
 export default nextConfig;