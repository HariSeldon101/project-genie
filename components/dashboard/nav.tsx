--- conflicted
+++ resolved
@@ -10,20 +10,11 @@
   Settings,
   FileText,
   BarChart3,
-<<<<<<< HEAD
-  Plus,
-  Bug,
-  User,
-  HelpCircle,
-  Building2,
-  ScrollText
-=======
   MessageSquare,
   Plus,
   Bug,
   User,
   HelpCircle
->>>>>>> c1308771
 } from 'lucide-react'
 import { Button } from '@/components/ui/button'
 
@@ -44,14 +35,6 @@
     icon: FileText,
   },
   {
-<<<<<<< HEAD
-    title: 'Company Intelligence',
-    href: '/company-intelligence',
-    icon: Building2,
-  },
-  {
-=======
->>>>>>> c1308771
     title: 'Bug Tracker',
     href: '/bugs',
     icon: Bug,
@@ -86,17 +69,6 @@
 export function DashboardNav() {
   const pathname = usePathname()
 
-  // Add logs link only in development
-  const isDevelopment = process.env.NODE_ENV === 'development'
-  
-  const allNavItems = isDevelopment 
-    ? [...navItems, {
-        title: 'Logs (Dev)',
-        href: '/logs',
-        icon: ScrollText,
-      }]
-    : navItems
-
   return (
     <nav className="w-64 bg-white dark:bg-gray-800 border-r border-gray-200 dark:border-gray-700">
       <div className="p-6">
@@ -109,7 +81,7 @@
       </div>
 
       <div className="px-3">
-        {allNavItems.map((item) => {
+        {navItems.map((item) => {
           const Icon = item.icon
           const isActive = pathname === item.href || pathname.startsWith(`${item.href}/`)
           
@@ -130,6 +102,15 @@
           )
         })}
       </div>
+
+      <div className="absolute bottom-0 left-0 right-0 p-4 border-t border-gray-200 dark:border-gray-700">
+        <Link href="/chat">
+          <Button variant="outline" className="w-full justify-start">
+            <MessageSquare className="mr-2 h-4 w-4" />
+            AI Assistant
+          </Button>
+        </Link>
+      </div>
     </nav>
   )
 }