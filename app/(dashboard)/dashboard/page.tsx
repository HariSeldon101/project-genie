'use client'

<<<<<<< HEAD
// ULTRA-NUCLEAR: Force dynamic rendering
export const dynamic = 'force-dynamic'
export const runtime = 'nodejs'

import { useEffect, useState } from 'react'
import { useRouter } from 'next/navigation'
=======
import { useEffect, useState } from 'react'
import { useRouter } from 'next/navigation'
import { createBrowserClient } from '@supabase/ssr'
>>>>>>> c1308771
import { Card, CardContent, CardDescription, CardHeader, CardTitle } from '@/components/ui/card'
import { Button } from '@/components/ui/button'
import { Badge } from '@/components/ui/badge'
import { Plus, FolderOpen, Users, AlertCircle, TrendingUp, Clock, Target, Shield } from 'lucide-react'
import Link from 'next/link'

interface Project {
  id: string
  name: string
  description: string
  methodology_type: string
  status: string
  progress: number
  created_at: string
  updated_at: string
}

export default function DashboardPage() {
  const router = useRouter()
  const [projects, setProjects] = useState<Project[]>([])
  const [loading, setLoading] = useState(true)
  const [user, setUser] = useState<{ id: string; email: string } | null>(null)
  const [isAdmin, setIsAdmin] = useState(false)

  useEffect(() => {
    loadDashboardData()
  }, [])

  const loadDashboardData = async () => {
    try {
<<<<<<< HEAD
      // Check authentication status via API
      const authResponse = await fetch('/api/auth/user')
      if (!authResponse.ok) {
=======
      const supabase = createBrowserClient(
        process.env.NEXT_PUBLIC_SUPABASE_URL!,
        process.env.NEXT_PUBLIC_SUPABASE_ANON_KEY!
      )

      // Get current user
      const { data: { user: currentUser } } = await supabase.auth.getUser()
      
      if (!currentUser) {
>>>>>>> c1308771
        router.push('/login')
        return
      }

<<<<<<< HEAD
      const currentUser = await authResponse.json()
      setUser({
        id: currentUser.id,
        email: currentUser.email || ''
      })

      // Check if user is admin via profile API
      const profileResponse = await fetch('/api/profiles/current')
      if (profileResponse.ok) {
        const profile = await profileResponse.json()
        setIsAdmin(profile?.is_admin || false)
      }

      // Load projects via API
      const projectsResponse = await fetch('/api/projects')
      if (projectsResponse.ok) {
        const projectsData = await projectsResponse.json()
        console.log(`Dashboard: Loaded ${projectsData?.length || 0} projects`)
        setProjects(projectsData || [])
      } else {
        console.error('Error loading projects')
=======
      setUser(currentUser)
      
      // Check if user is admin
      const { data: profile } = await supabase
        .from('profiles')
        .select('is_admin')
        .eq('id', currentUser.id)
        .single()
      
      setIsAdmin(profile?.is_admin || false)

      // Load projects (simplified query like projects page)
      const { data: projectsData, error } = await supabase
        .from('projects')
        .select('*')
        .eq('owner_id', currentUser.id)
        .order('created_at', { ascending: false })

      if (error) {
        console.error('Error loading projects:', error)
      } else {
        console.log(`Dashboard: Loaded ${projectsData?.length || 0} projects for user ${currentUser.id}`)
        setProjects(projectsData || [])
>>>>>>> c1308771
      }
    } catch (error) {
      console.error('Error loading dashboard:', error)
    } finally {
      setLoading(false)
    }
  }

  const getStatusColor = (status: string) => {
    switch (status) {
      case 'on_track':
        return 'text-green-600 bg-green-50'
      case 'at_risk':
        return 'text-amber-600 bg-amber-50'
      case 'delayed':
        return 'text-red-600 bg-red-50'
      default:
        return 'text-gray-600 bg-gray-50'
    }
  }

  const getMethodologyColor = (methodology: string) => {
    switch (methodology) {
      case 'agile':
        return 'bg-blue-100 text-blue-800'
      case 'waterfall':
        return 'bg-purple-100 text-purple-800'
      case 'hybrid':
        return 'bg-indigo-100 text-indigo-800'
      default:
        return 'bg-gray-100 text-gray-800'
    }
  }

  // Calculate statistics
  const stats = {
    total: projects.length,
    onTrack: projects.filter(p => p.status === 'on_track').length,
    atRisk: projects.filter(p => p.status === 'at_risk').length,
    delayed: projects.filter(p => p.status === 'delayed').length,
  }

  if (loading) {
    return (
      <div className="flex items-center justify-center min-h-screen">
        <div className="text-center">
          <div className="animate-spin rounded-full h-12 w-12 border-b-2 border-gray-900 mx-auto"></div>
          <p className="mt-4 text-gray-600">Loading dashboard...</p>
        </div>
      </div>
    )
  }

  return (
    <div className="p-6 space-y-6">
      {/* Welcome Section */}
      <div className="mb-8">
        <h2 className="text-3xl font-bold text-gray-900 dark:text-white mb-2">
          Welcome back{user?.email ? `, ${user.email.split('@')[0]}` : ''}!
        </h2>
        <p className="text-gray-600 dark:text-gray-400">
          Manage your projects and documentation with AI-powered assistance
        </p>
      </div>

      {/* Statistics Cards */}
      <div className="grid grid-cols-1 md:grid-cols-4 gap-4 mb-8">
        <Card className="backdrop-blur-sm bg-white/90 dark:bg-gray-800/90 border-white/20">
          <CardHeader className="flex flex-row items-center justify-between space-y-0 pb-2">
            <CardTitle className="text-sm font-medium">Total Projects</CardTitle>
            <FolderOpen className="h-4 w-4 text-muted-foreground" />
          </CardHeader>
          <CardContent>
            <div className="text-2xl font-bold">{stats.total}</div>
            <p className="text-xs text-muted-foreground">Active projects</p>
          </CardContent>
        </Card>

        <Card className="backdrop-blur-sm bg-white/90 dark:bg-gray-800/90 border-white/20">
          <CardHeader className="flex flex-row items-center justify-between space-y-0 pb-2">
            <CardTitle className="text-sm font-medium">On Track</CardTitle>
            <TrendingUp className="h-4 w-4 text-green-600" />
          </CardHeader>
          <CardContent>
            <div className="text-2xl font-bold text-green-600">{stats.onTrack}</div>
            <p className="text-xs text-muted-foreground">Projects on schedule</p>
          </CardContent>
        </Card>

        <Card className="backdrop-blur-sm bg-white/90 dark:bg-gray-800/90 border-white/20">
          <CardHeader className="flex flex-row items-center justify-between space-y-0 pb-2">
            <CardTitle className="text-sm font-medium">At Risk</CardTitle>
            <AlertCircle className="h-4 w-4 text-amber-600" />
          </CardHeader>
          <CardContent>
            <div className="text-2xl font-bold text-amber-600">{stats.atRisk}</div>
            <p className="text-xs text-muted-foreground">Need attention</p>
          </CardContent>
        </Card>

        <Card className="backdrop-blur-sm bg-white/90 dark:bg-gray-800/90 border-white/20">
          <CardHeader className="flex flex-row items-center justify-between space-y-0 pb-2">
            <CardTitle className="text-sm font-medium">Delayed</CardTitle>
            <Clock className="h-4 w-4 text-red-600" />
          </CardHeader>
          <CardContent>
            <div className="text-2xl font-bold text-red-600">{stats.delayed}</div>
            <p className="text-xs text-muted-foreground">Behind schedule</p>
          </CardContent>
        </Card>
      </div>

      {/* Projects Section */}
      {projects.length === 0 ? (
        <Card className="backdrop-blur-sm bg-white/90 dark:bg-gray-800/90 border-white/20">
          <CardHeader className="text-center py-12">
            <div className="mx-auto mb-4 h-12 w-12 text-gray-400">
              <FolderOpen className="h-full w-full" />
            </div>
            <CardTitle>No projects yet</CardTitle>
            <CardDescription className="max-w-md mx-auto">
              Create your first project to get started with AI-powered documentation generation. 
              Projects help you manage requirements, track progress, and generate professional documents.
            </CardDescription>
          </CardHeader>
          <CardContent className="text-center pb-12">
            <Link href="/projects/new">
              <Button size="lg">
                <Plus className="mr-2 h-5 w-5" />
                Create Your First Project
              </Button>
            </Link>
          </CardContent>
        </Card>
      ) : (
        <div className="space-y-6">
          <div className="flex justify-between items-center">
            <h3 className="text-xl font-semibold text-gray-900 dark:text-white">
              Recent Projects
            </h3>
            <div className="flex gap-2">
              <Link href="/projects">
                <Button variant="outline">
                  View All
                </Button>
              </Link>
              <Link href="/projects/new">
                <Button>
                  <Plus className="mr-2 h-4 w-4" />
                  New Project
                </Button>
              </Link>
            </div>
          </div>

          <div className="grid grid-cols-1 md:grid-cols-2 lg:grid-cols-3 gap-6">
            {projects.slice(0, 6).map((project) => (
              <Link key={project.id} href={`/projects/${project.id}`}>
                <Card className="backdrop-blur-sm bg-white/90 dark:bg-gray-800/90 border-white/20 hover:shadow-lg transition-all cursor-pointer h-full">
                  <CardHeader>
                    <div className="flex items-start justify-between">
                      <div className="flex-1">
                        <CardTitle className="text-lg">{project.name}</CardTitle>
                        <CardDescription className="mt-1 line-clamp-2">
                          {project.description || 'No description provided'}
                        </CardDescription>
                      </div>
                    </div>
                    <div className="flex gap-2 mt-3">
                      <Badge className={getMethodologyColor(project.methodology_type)}>
                        {project.methodology_type}
                      </Badge>
                      <Badge className={getStatusColor(project.status)}>
                        {project.status?.replace('_', ' ')}
                      </Badge>
                    </div>
                  </CardHeader>
                  <CardContent>
                    {project.progress !== undefined && (
                      <div className="space-y-2">
                        <div className="flex justify-between text-sm">
                          <span className="text-gray-600">Progress</span>
                          <span className="font-medium">{project.progress}%</span>
                        </div>
                        <div className="w-full bg-gray-200 rounded-full h-2">
                          <div 
                            className="bg-blue-600 h-2 rounded-full transition-all"
                            style={{ width: `${project.progress}%` }}
                          />
                        </div>
                      </div>
                    )}
                    <div className="mt-4 flex items-center text-sm text-gray-600">
                      <Clock className="h-4 w-4 mr-1" />
                      Updated {new Date(project.updated_at).toLocaleString('en-US', { 
                        month: 'short', 
                        day: 'numeric', 
                        year: 'numeric',
                        hour: 'numeric',
                        minute: '2-digit',
                        hour12: true
                      })}
                    </div>
                  </CardContent>
                </Card>
              </Link>
            ))}
          </div>
        </div>
      )}

      {/* Quick Actions */}
      <Card className="backdrop-blur-sm bg-white/90 dark:bg-gray-800/90 border-white/20">
        <CardHeader>
          <CardTitle>Quick Actions</CardTitle>
          <CardDescription>Common tasks and shortcuts</CardDescription>
        </CardHeader>
        <CardContent>
          <div className="grid grid-cols-2 md:grid-cols-4 gap-4">
            <Link href="/projects/new">
              <Button variant="outline" className="w-full justify-start">
                <Plus className="mr-2 h-4 w-4" />
                New Project
              </Button>
            </Link>
            {isAdmin && (
              <Link href="/admin">
                <Button variant="outline" className="w-full justify-start text-purple-600 border-purple-200 hover:bg-purple-50">
                  <Shield className="mr-2 h-4 w-4" />
                  Admin Panel
                </Button>
              </Link>
            )}
            <Link href="/documents">
              <Button variant="outline" className="w-full justify-start">
                <FolderOpen className="mr-2 h-4 w-4" />
                Documents
              </Button>
            </Link>
            <Link href="/team">
              <Button variant="outline" className="w-full justify-start">
                <Users className="mr-2 h-4 w-4" />
                Team
              </Button>
            </Link>
            <Link href="/analytics">
              <Button variant="outline" className="w-full justify-start">
                <Target className="mr-2 h-4 w-4" />
                Analytics
              </Button>
            </Link>
          </div>
        </CardContent>
      </Card>
    </div>
  )
}<|MERGE_RESOLUTION|>--- conflicted
+++ resolved
@@ -1,17 +1,8 @@
 'use client'
 
-<<<<<<< HEAD
-// ULTRA-NUCLEAR: Force dynamic rendering
-export const dynamic = 'force-dynamic'
-export const runtime = 'nodejs'
-
-import { useEffect, useState } from 'react'
-import { useRouter } from 'next/navigation'
-=======
 import { useEffect, useState } from 'react'
 import { useRouter } from 'next/navigation'
 import { createBrowserClient } from '@supabase/ssr'
->>>>>>> c1308771
 import { Card, CardContent, CardDescription, CardHeader, CardTitle } from '@/components/ui/card'
 import { Button } from '@/components/ui/button'
 import { Badge } from '@/components/ui/badge'
@@ -42,11 +33,6 @@
 
   const loadDashboardData = async () => {
     try {
-<<<<<<< HEAD
-      // Check authentication status via API
-      const authResponse = await fetch('/api/auth/user')
-      if (!authResponse.ok) {
-=======
       const supabase = createBrowserClient(
         process.env.NEXT_PUBLIC_SUPABASE_URL!,
         process.env.NEXT_PUBLIC_SUPABASE_ANON_KEY!
@@ -56,34 +42,10 @@
       const { data: { user: currentUser } } = await supabase.auth.getUser()
       
       if (!currentUser) {
->>>>>>> c1308771
         router.push('/login')
         return
       }
 
-<<<<<<< HEAD
-      const currentUser = await authResponse.json()
-      setUser({
-        id: currentUser.id,
-        email: currentUser.email || ''
-      })
-
-      // Check if user is admin via profile API
-      const profileResponse = await fetch('/api/profiles/current')
-      if (profileResponse.ok) {
-        const profile = await profileResponse.json()
-        setIsAdmin(profile?.is_admin || false)
-      }
-
-      // Load projects via API
-      const projectsResponse = await fetch('/api/projects')
-      if (projectsResponse.ok) {
-        const projectsData = await projectsResponse.json()
-        console.log(`Dashboard: Loaded ${projectsData?.length || 0} projects`)
-        setProjects(projectsData || [])
-      } else {
-        console.error('Error loading projects')
-=======
       setUser(currentUser)
       
       // Check if user is admin
@@ -107,7 +69,6 @@
       } else {
         console.log(`Dashboard: Loaded ${projectsData?.length || 0} projects for user ${currentUser.id}`)
         setProjects(projectsData || [])
->>>>>>> c1308771
       }
     } catch (error) {
       console.error('Error loading dashboard:', error)
