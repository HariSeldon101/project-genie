--- conflicted
+++ resolved
@@ -129,35 +129,6 @@
     animation-delay: 4s;
   }
   
-  /* Text truncation utilities */
-  .truncate-text {
-    @apply truncate;
-  }
-  
-  .truncate-2-lines {
-    display: -webkit-box;
-    -webkit-line-clamp: 2;
-    -webkit-box-orient: vertical;
-    overflow: hidden;
-    text-overflow: ellipsis;
-  }
-  
-  .truncate-3-lines {
-    display: -webkit-box;
-    -webkit-line-clamp: 3;
-    -webkit-box-orient: vertical;
-    overflow: hidden;
-    text-overflow: ellipsis;
-  }
-  
-  .truncate-multiline {
-    display: -webkit-box;
-    -webkit-line-clamp: 4;
-    -webkit-box-orient: vertical;
-    overflow: hidden;
-    text-overflow: ellipsis;
-  }
-  
   /* Glassmorphism effects */
   .glass {
     @apply backdrop-blur-xl bg-white/80 dark:bg-gray-900/80 border border-white/20;
@@ -454,93 +425,4 @@
   .document-html-content tr {
     page-break-inside: avoid;
   }
-<<<<<<< HEAD
-}
-
-/* Syncfusion Styles - Removed as no longer needed */
-
-.e-tooltip-wrap {
-  max-width: 400px;
-  border-radius: 8px;
-  box-shadow: 0 4px 12px rgba(0, 0, 0, 0.1);
-}
-
-.e-tooltip-wrap .e-tip-content {
-  padding: 8px 12px;
-  font-size: 14px;
-  line-height: 1.5;
-}
-
-.dark .e-tooltip-wrap {
-  background: var(--card);
-  border: 1px solid var(--border);
-  color: var(--card-foreground);
-}
-
-.dark .e-tooltip-wrap .e-arrow-tip-outer,
-.dark .e-tooltip-wrap .e-arrow-tip-inner {
-  border-color: var(--border) transparent;
-}
-
-/* Syncfusion TreeView Checkbox Styles */
-.custom-sitemap-tree .e-checkbox-wrapper {
-  margin-right: 8px !important;
-}
-
-.custom-sitemap-tree .e-frame {
-  border: 2px solid hsl(var(--border)) !important;
-  background: hsl(var(--background)) !important;
-  border-radius: 4px;
-}
-
-.custom-sitemap-tree .e-check {
-  background: hsl(var(--primary)) !important;
-  border-color: hsl(var(--primary)) !important;
-}
-
-.custom-sitemap-tree .e-check::before {
-  color: white !important;
-}
-
-.custom-sitemap-tree .e-list-text {
-  display: flex;
-  align-items: center;
-  padding: 4px 0;
-}
-
-.custom-sitemap-tree .e-treeview .e-text-content {
-  padding-left: 4px;
-}
-
-.custom-sitemap-tree .e-treeview .e-fullrow {
-  height: auto !important;
-  padding: 4px 0;
-}
-
-.custom-sitemap-tree .e-checkbox-wrapper .e-frame {
-  width: 18px !important;
-  height: 18px !important;
-}
-
-/* Shimmer animation for loading skeletons */
-@keyframes shimmer {
-  0% {
-    background-position: -1000px 0;
-  }
-  100% {
-    background-position: 1000px 0;
-  }
-}
-
-.shimmer {
-  animation: shimmer 2s infinite linear;
-  background: linear-gradient(
-    to right,
-    hsl(var(--muted)) 4%,
-    hsl(var(--muted-foreground) / 0.1) 25%,
-    hsl(var(--muted)) 36%
-  );
-  background-size: 1000px 100%;
-=======
->>>>>>> c1308771
 }