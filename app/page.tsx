'use client'

<<<<<<< HEAD
// ULTRA-NUCLEAR: Force dynamic rendering
export const dynamic = 'force-dynamic'
export const runtime = 'nodejs'

=======
>>>>>>> c1308771
import Link from 'next/link'
import { Button } from '@/components/ui/button'
import { Card, CardContent } from '@/components/ui/card'
import { StarfieldBackground } from '@/components/starfield-background'
import { Navigation } from '@/components/navigation'
import { Footer } from '@/components/footer'
import { FAQSection } from '@/components/ui/faq'
import { FeatureComparison } from '@/components/ui/feature-comparison'
import { 
  Sparkles, 
  FileText, 
  Users, 
  Zap, 
  ArrowRight, 
  CheckCircle2,
  Shield,
  Brain,
  MessageSquare,
  Check,
  X
} from 'lucide-react'
import { useEffect, useState } from 'react'
import { createBrowserClient } from '@supabase/ssr'

export default function Home() {
  const [user, setUser] = useState<any>(null)
  const [loading, setLoading] = useState(true)
  const [billingCycle, setBillingCycle] = useState<'monthly' | 'annual'>('monthly')

  const faqItems = [
    {
      question: "Is this replacing project managers?",
      answer: "Not at all. The app doesn't claim to produce the \"finished article.\" Instead, it provides a high-quality starting point so PMs can focus on the higher-value human tasks — leadership, judgement, and stakeholder relationships."
    },
    {
      question: "How do you handle data privacy?",
      answer: "Privacy checks are built in at multiple points: before data enters the prompt, during processing, and after outputs are generated. Sensitive information is automatically sanitised throughout."
    },
    {
      question: "Do I need to upload my own templates?",
      answer: "No. Our system already incorporates best practices from thousands of practitioner-reviewed reports. You get industry-aligned outputs out of the box."
    },
    {
      question: "What happens if my project changes?",
      answer: "Built-in version control and document history let you update documents seamlessly while keeping a full audit trail."
    },
    {
      question: "How does it help me anticipate risks?",
      answer: "Our PM \"agents\" proactively scan your project context and flag potential risks and challenges, so you can address them early."
    },
    {
      question: "Can I try it before subscribing?",
      answer: "Yes! Start with our free tier - no credit card required. You get full access to all methodologies and 1 project slot. Upgrade only when you need more projects or advanced features."
    },
    {
      question: "Can I export documents to use outside the platform?",
      answer: "Yes, everything you create can be exported. Download as Word documents for editing, PDFs for sharing, or Excel files with full formatting. Your documents work seamlessly with your existing tools and workflows."
    },
    {
      question: "What happens if I cancel my subscription?",
      answer: "Your data remains yours. Export all your documents before canceling, and we'll keep your account data for 30 days in case you change your mind. No lock-in, no penalties, cancel anytime."
    },
    {
      question: "Can my team collaborate on projects?",
      answer: "Yes! Free tier includes 2 team members who can view projects. Basic tier (5 members) allows viewing of dashboards and documents. Premium tier (up to 25 members) includes full collaboration features."
    },
    {
      question: "Do you offer support?",
      answer: "Yes! Free tier includes access to our documentation and community. Basic tier includes email support. Premium tier includes priority email support for faster responses."
    }
  ]

  useEffect(() => {
    const supabase = createBrowserClient(
      process.env.NEXT_PUBLIC_SUPABASE_URL!,
      process.env.NEXT_PUBLIC_SUPABASE_ANON_KEY!
    )

    const checkUser = async () => {
      const { data: { user } } = await supabase.auth.getUser()
      setUser(user)
      setLoading(false)
    }

    checkUser()

    const { data: { subscription } } = supabase.auth.onAuthStateChange((_event, session) => {
      setUser(session?.user ?? null)
    })

    return () => subscription.unsubscribe()
  }, [])
  return (
    <div className="min-h-screen relative">
      <StarfieldBackground />
      
      <Navigation />

      {/* Hero Section */}
      <section className="relative z-10 px-6 pt-20 pb-24 lg:px-8">
        <div className="mx-auto max-w-7xl">
          <div className="text-center">
            <h1 className="text-5xl font-bold tracking-tight text-white sm:text-7xl">
              AI-Powered Project Management
              <span className="block text-transparent bg-clip-text bg-gradient-to-r from-blue-400 via-purple-400 to-pink-400">
                Redefined
              </span>
            </h1>
            <p className="mt-6 text-xl leading-8 text-gray-200 max-w-3xl mx-auto">
              Generate methodology-specific documentation in minutes, not hours. 
              Let AI handle the paperwork while you focus on the tasks only humans can do — adding value through leadership, judgement, and stakeholder relationships.
            </p>
            <div className="mt-10 flex items-center justify-center gap-x-6">
              {user ? (
                <Link href="/dashboard">
                  <Button size="lg" className="text-lg px-8 py-6 bg-blue-600 hover:bg-blue-700">
                    Go to Dashboard
                    <ArrowRight className="ml-2 h-5 w-5" />
                  </Button>
                </Link>
              ) : (
                <>
                  <Link href="/how-it-works">
                    <Button variant="outline" size="lg" className="text-lg px-8 py-6 border-white/20 bg-white/10 text-white hover:bg-white/20">
                      See How It Works
                    </Button>
                  </Link>
                  <Link href="/signup">
                    <Button size="lg" className="text-lg px-8 py-6 bg-blue-600 hover:bg-blue-700">
                      Start Free Trial
                      <ArrowRight className="ml-2 h-5 w-5" />
                    </Button>
                  </Link>
                </>
              )}
            </div>
            {!user && (
              <p className="mt-4 text-sm text-gray-300">
                Your first compliant project document in under 5 minutes
              </p>
            )}
          </div>

          {/* Stats */}
          <div className="mt-20 grid grid-cols-1 md:grid-cols-3 gap-8">
            <Card className="backdrop-blur-md bg-white/5 border-white/10">
              <CardContent className="p-6 text-center">
                <div className="text-4xl font-bold text-blue-400">40%</div>
                <p className="mt-2 text-gray-200">
                  Less time on documentation
                </p>
              </CardContent>
            </Card>
            <Card className="backdrop-blur-md bg-white/5 border-white/10">
              <CardContent className="p-6 text-center">
                <div className="text-4xl font-bold text-purple-400">5 min</div>
                <p className="mt-2 text-gray-200">
                  To generate complete project documents
                </p>
              </CardContent>
            </Card>
            <Card className="backdrop-blur-md bg-white/5 border-white/10">
              <CardContent className="p-6 text-center">
                <div className="text-4xl font-bold text-pink-400">100%</div>
                <p className="mt-2 text-gray-200">
                  Methodology compliance
                </p>
              </CardContent>
            </Card>
          </div>
        </div>
      </section>

      {/* Features Section */}
      <section id="features" className="relative z-10 py-24 px-6 lg:px-8">
        <div className="mx-auto max-w-7xl">
          <div className="text-center mb-16">
            <h2 className="text-4xl font-bold text-white">
              Everything You Need to Manage Projects Like a Pro
            </h2>
            <p className="mt-4 text-lg text-gray-300">
              Powerful features designed for professional project managers
            </p>
          </div>

          <div className="grid grid-cols-1 md:grid-cols-2 lg:grid-cols-3 gap-8">
            <Card className="backdrop-blur-md bg-white/5 border-white/10 hover:bg-white/10 hover:animate-shake transition-all group">
              <CardContent className="p-6">
                <div className="h-12 w-12 rounded-lg flex items-center justify-center mb-4 group-hover:scale-110 transition-transform" 
                     style={{ background: 'linear-gradient(135deg, #0ea5e9 0%, #0284c7 100%)' }}>
                  <CheckCircle2 className="h-6 w-6 text-white" />
                </div>
                <h3 className="text-xl font-semibold mb-2 text-white">Practitioner-Approved Quality</h3>
                <p className="text-gray-300">
                  Trained on thousands of project reports. Reviewed by qualified project managers to refine outputs. Every document reflects industry standards and real-world practice.
                </p>
              </CardContent>
            </Card>

            <Card className="backdrop-blur-md bg-white/5 border-white/10 hover:bg-white/10 hover:animate-shake transition-all group">
              <CardContent className="p-6">
                <div className="h-12 w-12 rounded-lg flex items-center justify-center mb-4 group-hover:scale-110 transition-transform"
                     style={{ background: 'linear-gradient(135deg, #3b82f6 0%, #2563eb 100%)' }}>
                  <Zap className="h-6 w-6 text-white" />
                </div>
                <h3 className="text-xl font-semibold mb-2 text-white">A Strong Starting Point, Not the Finished Article</h3>
                <p className="text-gray-300">
                  Creates a high-quality first draft in minutes. PMs can refine, adapt, and tailor it as needed. Frees up time so PMs shine at the human-only tasks: building trust, stakeholder management, decision-making.
                </p>
              </CardContent>
            </Card>

            <Card className="backdrop-blur-md bg-white/5 border-white/10 hover:bg-white/10 hover:animate-shake transition-all group">
              <CardContent className="p-6">
                <div className="h-12 w-12 rounded-lg flex items-center justify-center mb-4 group-hover:scale-110 transition-transform"
                     style={{ background: 'linear-gradient(135deg, #6366f1 0%, #4f46e5 100%)' }}>
                  <FileText className="h-6 w-6 text-white" />
                </div>
                <h3 className="text-xl font-semibold mb-2 text-white">Smarter Than Templates</h3>
                <p className="text-gray-300">
                  No need to upload your own — it's already built-in. Draws from PMI, PRINCE2, Agile methodologies. Outputs are ready for refinement and stakeholder use straight away.
                </p>
              </CardContent>
            </Card>

            <Card className="backdrop-blur-md bg-white/5 border-white/10 hover:bg-white/10 hover:animate-shake transition-all group">
              <CardContent className="p-6">
                <div className="h-12 w-12 rounded-lg flex items-center justify-center mb-4 group-hover:scale-110 transition-transform"
                     style={{ background: 'linear-gradient(135deg, #1e40af 0%, #1e3a8a 100%)' }}>
                  <Brain className="h-6 w-6 text-white" />
                </div>
                <h3 className="text-xl font-semibold mb-2 text-white">Context-Aware Intelligence</h3>
                <p className="text-gray-300">
                  AI "wizard" researches your industry and technology landscape. Pulls "lessons learned" from comparable projects in the public domain. Generates strategies and risks informed by real-world data.
                </p>
              </CardContent>
            </Card>

            <Card className="backdrop-blur-md bg-white/5 border-white/10 hover:bg-white/10 hover:animate-shake transition-all group">
              <CardContent className="p-6">
                <div className="h-12 w-12 rounded-lg flex items-center justify-center mb-4 group-hover:scale-110 transition-transform"
                     style={{ background: 'linear-gradient(135deg, #60a5fa 0%, #3b82f6 100%)' }}>
                  <Shield className="h-6 w-6 text-white" />
                </div>
                <h3 className="text-xl font-semibold mb-2 text-white">Control, Privacy & Confidence</h3>
                <p className="text-gray-300">
                  Version control & document history built-in. Privacy sanitisation happens at multiple stages of processing. PM "agents" proactively assess risks and flag issues. Post-response validation ensures outputs meet recognised standards.
                </p>
              </CardContent>
            </Card>

            <Card className="backdrop-blur-md bg-white/5 border-white/10 hover:bg-white/10 hover:animate-shake transition-all group">
              <CardContent className="p-6">
                <div className="h-12 w-12 rounded-lg flex items-center justify-center mb-4 group-hover:scale-110 transition-transform"
                     style={{ background: 'linear-gradient(135deg, #93c5fd 0%, #60a5fa 100%)' }}>
                  <Users className="h-6 w-6 text-white" />
                </div>
                <h3 className="text-xl font-semibold mb-2 text-white">Partnership, Not Replacement</h3>
                <p className="text-gray-300">
                  Designed to enable, not replace project managers. AI handles the documentation grunt work. PMs focus on what only humans can do: judgement, leadership, relationships. AI strengths + human strengths = stronger outcomes.
                </p>
              </CardContent>
            </Card>
          </div>
        </div>
      </section>

      {/* FAQ Section */}
      <section className="relative z-10 py-24 px-6 lg:px-8">
        <div className="mx-auto max-w-4xl">
          <FAQSection
            title="Frequently Asked Questions"
            subtitle="Everything you need to know about Project Genie. Can't find what you're looking for? Contact our support team."
            items={faqItems}
          />
        </div>
      </section>

      {/* Pricing Section */}
      <section className="relative z-10 py-24 px-6 lg:px-8 bg-gradient-to-b from-transparent via-blue-950/10 to-transparent">
        <div className="mx-auto max-w-7xl">
          <div className="text-center mb-12">
            <h2 className="text-4xl font-bold text-white mb-4">
              Choose Your Plan
            </h2>
            <p className="text-xl text-gray-200">
              Start free, upgrade when you're ready
            </p>
            
            {/* Billing Toggle */}
            <div className="mt-8 flex items-center justify-center gap-4">
              <span className={`text-lg ${billingCycle === 'monthly' ? 'text-white' : 'text-gray-400'}`}>
                Monthly
              </span>
              <button
                onClick={() => setBillingCycle(billingCycle === 'monthly' ? 'annual' : 'monthly')}
                className="relative inline-flex h-8 w-14 items-center rounded-full bg-white/20 transition-colors focus:outline-none focus:ring-2 focus:ring-blue-500 focus:ring-offset-2"
              >
                <span
                  className={`inline-block h-6 w-6 transform rounded-full bg-blue-600 transition-transform ${
                    billingCycle === 'annual' ? 'translate-x-7' : 'translate-x-1'
                  }`}
                />
              </button>
              <span className={`text-lg ${billingCycle === 'annual' ? 'text-white' : 'text-gray-400'}`}>
                Annual
                <span className="ml-2 text-sm text-green-400">Save 20%</span>
              </span>
            </div>
          </div>

          {/* Pricing Cards */}
          <div className="grid grid-cols-1 md:grid-cols-3 gap-8">
            {/* Free Plan */}
            <Card className="backdrop-blur-sm bg-white/5 border-white/10">
              <CardContent className="p-6">
                <div className="text-center mb-6">
                  <h3 className="text-2xl font-bold text-white mb-2">Free</h3>
                  <p className="text-gray-300 text-sm mb-4">Perfect for trying out Project Genie</p>
                  <div className="mb-4">
                    <span className="text-4xl font-bold text-white">$0</span>
                    <span className="text-gray-300">/month</span>
                  </div>
                  <Link href="/signup">
                    <Button className="w-full bg-white/10 hover:bg-white/20">
                      Start Free
                      <ArrowRight className="ml-2 h-4 w-4" />
                    </Button>
                  </Link>
                </div>
                <div className="space-y-3 pt-4 border-t border-white/10">
                  <div className="flex items-center gap-2">
                    <Check className="h-4 w-4 text-green-400" />
                    <span className="text-gray-200 text-sm">1 Project</span>
                  </div>
                  <div className="flex items-center gap-2">
                    <Check className="h-4 w-4 text-green-400" />
                    <span className="text-gray-200 text-sm">2 Team Members</span>
                  </div>
                  <div className="flex items-center gap-2">
                    <Check className="h-4 w-4 text-green-400" />
                    <span className="text-gray-200 text-sm">All Methodologies</span>
                  </div>
                  <div className="flex items-center gap-2">
                    <Check className="h-4 w-4 text-green-400" />
                    <span className="text-gray-200 text-sm">7-Day History</span>
                  </div>
                  <div className="flex items-center gap-2">
                    <X className="h-4 w-4 text-gray-500" />
                    <span className="text-gray-500 text-sm">Conversational AI</span>
                  </div>
                </div>
              </CardContent>
            </Card>

            {/* Basic Plan */}
            <Card className="backdrop-blur-sm bg-white/5 border-blue-500/50 scale-105 relative">
              <div className="absolute -top-4 left-1/2 transform -translate-x-1/2">
                <span className="bg-blue-600 text-white px-4 py-1 rounded-full text-sm font-semibold">
                  Most Popular
                </span>
              </div>
              <CardContent className="p-6">
                <div className="text-center mb-6">
                  <h3 className="text-2xl font-bold text-white mb-2">Basic</h3>
                  <p className="text-gray-300 text-sm mb-4">For small teams and growing projects</p>
                  <div className="mb-4">
                    <span className="text-4xl font-bold text-white">
                      ${billingCycle === 'monthly' ? '19' : '15'}
                    </span>
                    <span className="text-gray-300">/month</span>
                    {billingCycle === 'annual' && (
                      <div className="text-sm text-green-400 mt-1">
                        Billed $180 annually
                      </div>
                    )}
                  </div>
                  <Link href="/signup">
                    <Button className="w-full bg-blue-600 hover:bg-blue-700">
                      Start Basic
                      <ArrowRight className="ml-2 h-4 w-4" />
                    </Button>
                  </Link>
                </div>
                <div className="space-y-3 pt-4 border-t border-white/10">
                  <div className="flex items-center gap-2">
                    <Check className="h-4 w-4 text-green-400" />
                    <span className="text-gray-200 text-sm">3 Projects</span>
                  </div>
                  <div className="flex items-center gap-2">
                    <Check className="h-4 w-4 text-green-400" />
                    <span className="text-gray-200 text-sm">5 Team Members</span>
                  </div>
                  <div className="flex items-center gap-2">
                    <Check className="h-4 w-4 text-green-400" />
                    <span className="text-gray-200 text-sm">Conversational AI</span>
                  </div>
                  <div className="flex items-center gap-2">
                    <Check className="h-4 w-4 text-green-400" />
                    <span className="text-gray-200 text-sm">90-Day History</span>
                  </div>
                  <div className="flex items-center gap-2">
                    <Check className="h-4 w-4 text-green-400" />
                    <span className="text-gray-200 text-sm">Email Support</span>
                  </div>
                </div>
              </CardContent>
            </Card>

            {/* Premium Plan */}
            <Card className="backdrop-blur-sm bg-white/5 border-white/10">
              <CardContent className="p-6">
                <div className="text-center mb-6">
                  <h3 className="text-2xl font-bold text-white mb-2">Premium</h3>
                  <p className="text-gray-300 text-sm mb-4">For enterprises and large teams</p>
                  <div className="mb-4">
                    <span className="text-4xl font-bold text-white">
                      ${billingCycle === 'monthly' ? '49' : '39'}
                    </span>
                    <span className="text-gray-300">/month</span>
                    {billingCycle === 'annual' && (
                      <div className="text-sm text-green-400 mt-1">
                        Billed $468 annually
                      </div>
                    )}
                  </div>
                  <Link href="/signup">
                    <Button className="w-full bg-white/10 hover:bg-white/20">
                      Go Premium
                      <ArrowRight className="ml-2 h-4 w-4" />
                    </Button>
                  </Link>
                </div>
                <div className="space-y-3 pt-4 border-t border-white/10">
                  <div className="flex items-center gap-2">
                    <Check className="h-4 w-4 text-green-400" />
                    <span className="text-gray-200 text-sm">20 Projects</span>
                  </div>
                  <div className="flex items-center gap-2">
                    <Check className="h-4 w-4 text-green-400" />
                    <span className="text-gray-200 text-sm">Up to 25 Members</span>
                  </div>
                  <div className="flex items-center gap-2">
                    <Check className="h-4 w-4 text-green-400" />
                    <span className="text-gray-200 text-sm">Advanced AI</span>
                  </div>
                  <div className="flex items-center gap-2">
                    <Check className="h-4 w-4 text-green-400" />
                    <span className="text-gray-200 text-sm">White Label</span>
                  </div>
                  <div className="flex items-center gap-2">
                    <Check className="h-4 w-4 text-green-400" />
                    <span className="text-gray-200 text-sm">Priority Support</span>
                  </div>
                </div>
              </CardContent>
            </Card>
          </div>
        </div>
      </section>

      {/* CTA Section */}
      <section className="relative z-10 py-24 px-6 lg:px-8">
        <div className="mx-auto max-w-4xl text-center">
          <Card className="backdrop-blur-md bg-white/5 border-white/10 p-12">
            <h2 className="text-4xl font-bold text-white mb-4">
              Ready to Transform Your Project Management?
            </h2>
            <p className="text-xl text-gray-200 mb-8">
              Join thousands of project managers who've already automated their documentation workflow.
            </p>
            {user ? (
              <div className="flex flex-col items-center">
                <Link href="/dashboard">
                  <Button size="lg" className="text-lg px-8 py-6 bg-blue-600 hover:bg-blue-700">
                    Continue to Dashboard
                    <ArrowRight className="ml-2 h-5 w-5" />
                  </Button>
                </Link>
                <p className="mt-6 text-sm text-gray-400">
                  Welcome back! Continue managing your projects.
                </p>
              </div>
            ) : (
              <>
                <div className="flex flex-col sm:flex-row gap-4 justify-center">
                  <Link href="/signup">
                    <Button size="lg" className="text-lg px-8 py-6 bg-blue-600 hover:bg-blue-700">
                      Start Your Free Trial
                      <Sparkles className="ml-2 h-5 w-5" />
                    </Button>
                  </Link>
                  <Link href="/demo">
                    <Button variant="outline" size="lg" className="text-lg px-8 py-6 border-white/20 bg-white/10 text-white hover:bg-white/20">
                      Book a Demo
                    </Button>
                  </Link>
                </div>
                <p className="mt-6 text-sm text-gray-400">
                  No credit card required • 14-day free trial • Cancel anytime
                </p>
              </>
            )}
          </Card>
        </div>
      </section>

      {/* Built by Project Managers Section */}
      <section className="relative z-10 py-24 px-6 lg:px-8 bg-gradient-to-b from-transparent via-blue-950/10 to-transparent">
        <div className="mx-auto max-w-7xl">
          <div className="text-center">
            <h2 className="text-4xl font-bold text-white mb-6">
              Built by Project Managers, for Project Managers
            </h2>
            <p className="text-xl text-gray-200 max-w-4xl mx-auto leading-relaxed mb-8">
              We believe the best tools are shaped by the people who use them. That's why we welcome your feedback and feature requests — and commit to implementing the best ideas in days or weeks, not months.
            </p>
            <Link href="/contact">
              <Button size="lg" className="text-lg px-8 py-6 bg-blue-600 hover:bg-blue-700">
                <MessageSquare className="mr-2 h-5 w-5" />
                What do you need? We're listening
              </Button>
            </Link>
          </div>
        </div>
      </section>

      <Footer />
    </div>
  )
}<|MERGE_RESOLUTION|>--- conflicted
+++ resolved
@@ -1,12 +1,5 @@
 'use client'
 
-<<<<<<< HEAD
-// ULTRA-NUCLEAR: Force dynamic rendering
-export const dynamic = 'force-dynamic'
-export const runtime = 'nodejs'
-
-=======
->>>>>>> c1308771
 import Link from 'next/link'
 import { Button } from '@/components/ui/button'
 import { Card, CardContent } from '@/components/ui/card'
