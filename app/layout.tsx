--- conflicted
+++ resolved
@@ -1,25 +1,7 @@
 import type { Metadata } from "next";
 import { Geist, Geist_Mono } from "next/font/google";
-<<<<<<< HEAD
-// New enterprise notification system
-import { NotificationProvider } from '@/lib/notifications/notification-context';
-import { NotificationInit } from './notification-init';
-// Error handling components - CLAUDE.md compliant
-import { ErrorBoundary } from '@/components/error-boundary';
-import { GlobalErrorHandler } from './global-error-handler';
-=======
 import { Toaster } from 'sonner';
->>>>>>> c1308771
 import "./globals.css";
-
-// ULTRA-NUCLEAR: Force dynamic rendering for entire app
-export const dynamic = 'force-dynamic'
-export const runtime = 'nodejs'
-export const fetchCache = 'force-no-store'
-export const revalidate = 0
-
-// Import force-client to ensure it's included
-import './force-client';
 
 const geistSans = Geist({
   variable: "--font-geist-sans",
@@ -41,31 +23,13 @@
 }: Readonly<{
   children: React.ReactNode;
 }>) {
-  // Build the className string safely
-  const bodyClassName = [
-    geistSans.variable,
-    geistMono.variable,
-    'antialiased'
-  ].filter(Boolean).join(' ');
-
   return (
     <html lang="en">
       <body
-        className={bodyClassName}
-        suppressHydrationWarning={true}
+        className={`${geistSans.variable} ${geistMono.variable} antialiased`}
       >
-<<<<<<< HEAD
-        <ErrorBoundary>
-          <NotificationProvider>
-            <NotificationInit />
-            <GlobalErrorHandler />
-            {children}
-          </NotificationProvider>
-        </ErrorBoundary>
-=======
         {children}
         <Toaster position="top-right" />
->>>>>>> c1308771
       </body>
     </html>
   );
