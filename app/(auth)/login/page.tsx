'use client'

<<<<<<< HEAD
import dynamic from 'next/dynamic'

// Dynamically import the actual login page with SSR disabled
const LoginPage = dynamic(
  () => import('./page-original'),
  {
    ssr: false,
    loading: () => (
      <div className="flex items-center justify-center min-h-screen">
        <div className="text-center">
          <div className="animate-spin rounded-full h-12 w-12 border-b-2 border-primary mx-auto mb-4"></div>
          <p>Loading login page...</p>
=======
import { useState, Suspense } from 'react'
import { useRouter } from 'next/navigation'
import Link from 'next/link'
import { createBrowserClient } from '@supabase/ssr'
import { Button } from '@/components/ui/button'
import { Input } from '@/components/ui/input'
import { Label } from '@/components/ui/label'
import { Card, CardContent, CardDescription, CardFooter, CardHeader, CardTitle } from '@/components/ui/card'
import { StarfieldBackground } from '@/components/starfield-background'
import { Navigation } from '@/components/navigation'
import { LinkedInModal } from '@/components/linkedin-modal'
import { Loader2, Mail, Github, Linkedin } from 'lucide-react'
import { useSearchParams } from 'next/navigation'

function LoginForm() {
  const router = useRouter()
  const searchParams = useSearchParams()
  const redirectTo = searchParams.get('redirectTo') || '/dashboard'
  
  const [email, setEmail] = useState('')
  const [password, setPassword] = useState('')
  const [loading, setLoading] = useState(false)
  const [error, setError] = useState<string | null>(null)
  const [showLinkedInModal, setShowLinkedInModal] = useState(false)

  const supabase = createBrowserClient(
    process.env.NEXT_PUBLIC_SUPABASE_URL!,
    process.env.NEXT_PUBLIC_SUPABASE_ANON_KEY!
  )

  const handleEmailLogin = async (e: React.FormEvent) => {
    e.preventDefault()
    setLoading(true)
    setError(null)

    const { data, error } = await supabase.auth.signInWithPassword({
      email,
      password,
    })

    if (error) {
      setError(error.message)
      setLoading(false)
    } else {
      // Send login notification
      if (data?.user) {
        fetch('/api/auth/callback', {
          method: 'POST',
          headers: { 'Content-Type': 'application/json' },
          body: JSON.stringify({
            event: 'SIGNED_IN',
            user: data.user
          })
        }).catch(err => console.error('Failed to send notification:', err))
      }
      
      router.push(redirectTo)
    }
  }

  const handleOAuthLogin = async (provider: 'google' | 'linkedin_oidc') => {
    if (provider === 'linkedin_oidc') {
      setShowLinkedInModal(true)
      return
    }
    
    setLoading(true)
    setError(null)

    const { error } = await supabase.auth.signInWithOAuth({
      provider,
      options: {
        redirectTo: `${window.location.origin}/auth/callback?next=${redirectTo}`,
      },
    })

    if (error) {
      setError(error.message)
      setLoading(false)
    }
  }

  return (
    <div className="min-h-screen relative">
      <StarfieldBackground />
      <Navigation />
      
      <div className="relative z-10 flex items-center justify-center min-h-[calc(100vh-88px)] p-4">
      
      <Card className="w-full max-w-md backdrop-blur-xl bg-white/80 dark:bg-gray-900/80 border-white/20">
        <CardHeader className="space-y-1">
          <CardTitle className="text-2xl font-bold">Welcome back</CardTitle>
          <CardDescription>
            Sign in to your Project Genie account
          </CardDescription>
        </CardHeader>
        
        <CardContent className="space-y-4">
          <form onSubmit={handleEmailLogin} className="space-y-4">
            <div className="space-y-2">
              <Label htmlFor="email">Email</Label>
              <Input
                id="email"
                type="email"
                placeholder="you@example.com"
                value={email}
                onChange={(e) => setEmail(e.target.value)}
                required
                disabled={loading}
              />
            </div>
            
            <div className="space-y-2">
              <Label htmlFor="password">Password</Label>
              <Input
                id="password"
                type="password"
                value={password}
                onChange={(e) => setPassword(e.target.value)}
                required
                disabled={loading}
              />
            </div>

            {error && (
              <div className="text-sm text-red-600 dark:text-red-400">
                {error}
              </div>
            )}

            <Button
              type="submit"
              className="w-full"
              disabled={loading}
            >
              {loading ? (
                <>
                  <Loader2 className="mr-2 h-4 w-4 animate-spin" />
                  Signing in...
                </>
              ) : (
                <>
                  <Mail className="mr-2 h-4 w-4" />
                  Sign in with Email
                </>
              )}
            </Button>
          </form>

          <div className="relative">
            <div className="absolute inset-0 flex items-center">
              <span className="w-full border-t border-gray-300 dark:border-gray-700" />
            </div>
            <div className="relative flex justify-center text-xs uppercase">
              <span className="bg-white/80 dark:bg-gray-900/80 px-2 text-gray-500">
                Or continue with
              </span>
            </div>
          </div>

          <div className="grid grid-cols-2 gap-4">
            <Button
              variant="outline"
              onClick={() => handleOAuthLogin('google')}
              disabled={loading}
              className="backdrop-blur-sm bg-white/50 dark:bg-gray-900/50"
            >
              <svg className="mr-2 h-4 w-4" viewBox="0 0 24 24">
                <path
                  d="M22.56 12.25c0-.78-.07-1.53-.2-2.25H12v4.26h5.92c-.26 1.37-1.04 2.53-2.21 3.31v2.77h3.57c2.08-1.92 3.28-4.74 3.28-8.09z"
                  fill="#4285F4"
                />
                <path
                  d="M12 23c2.97 0 5.46-.98 7.28-2.66l-3.57-2.77c-.98.66-2.23 1.06-3.71 1.06-2.86 0-5.29-1.93-6.16-4.53H2.18v2.84C3.99 20.53 7.7 23 12 23z"
                  fill="#34A853"
                />
                <path
                  d="M5.84 14.09c-.22-.66-.35-1.36-.35-2.09s.13-1.43.35-2.09V7.07H2.18C1.43 8.55 1 10.22 1 12s.43 3.45 1.18 4.93l2.85-2.22.81-.62z"
                  fill="#FBBC05"
                />
                <path
                  d="M12 5.38c1.62 0 3.06.56 4.21 1.64l3.15-3.15C17.45 2.09 14.97 1 12 1 7.7 1 3.99 3.47 2.18 7.07l3.66 2.84c.87-2.6 3.3-4.53 6.16-4.53z"
                  fill="#EA4335"
                />
              </svg>
              Google
            </Button>
            
            <Button
              variant="outline"
              onClick={() => handleOAuthLogin('linkedin_oidc')}
              disabled={loading}
              className="backdrop-blur-sm bg-white/50 dark:bg-gray-900/50"
            >
              <Linkedin className="mr-2 h-4 w-4" />
              LinkedIn
            </Button>
          </div>
        </CardContent>
        
        <CardFooter className="flex flex-col space-y-2">
          <div className="text-sm text-gray-600 dark:text-gray-400 text-center">
            Don&apos;t have an account?{' '}
            <Link href="/signup" className="text-blue-600 hover:underline">
              Sign up
            </Link>
          </div>
          <Link href="/forgot-password" className="text-sm text-gray-600 hover:underline">
            Forgot your password?
          </Link>
        </CardFooter>
      </Card>
      </div>
      
      <LinkedInModal 
        open={showLinkedInModal}
        onClose={() => setShowLinkedInModal(false)}
        onUseGoogle={() => {
          setShowLinkedInModal(false)
          handleOAuthLogin('google')
        }}
      />
    </div>
  )
}

export default function LoginPage() {
  return (
    <Suspense fallback={
      <div className="min-h-screen relative">
        <StarfieldBackground />
        <Navigation />
        <div className="relative z-10 flex items-center justify-center min-h-[calc(100vh-88px)] p-4">
          <div className="text-white">Loading...</div>
>>>>>>> c1308771
        </div>
      </div>
    )
  }
)

export default LoginPage<|MERGE_RESOLUTION|>--- conflicted
+++ resolved
@@ -1,19 +1,5 @@
 'use client'
 
-<<<<<<< HEAD
-import dynamic from 'next/dynamic'
-
-// Dynamically import the actual login page with SSR disabled
-const LoginPage = dynamic(
-  () => import('./page-original'),
-  {
-    ssr: false,
-    loading: () => (
-      <div className="flex items-center justify-center min-h-screen">
-        <div className="text-center">
-          <div className="animate-spin rounded-full h-12 w-12 border-b-2 border-primary mx-auto mb-4"></div>
-          <p>Loading login page...</p>
-=======
 import { useState, Suspense } from 'react'
 import { useRouter } from 'next/navigation'
 import Link from 'next/link'
@@ -248,11 +234,10 @@
         <Navigation />
         <div className="relative z-10 flex items-center justify-center min-h-[calc(100vh-88px)] p-4">
           <div className="text-white">Loading...</div>
->>>>>>> c1308771
         </div>
       </div>
-    )
-  }
-)
-
-export default LoginPage+    }>
+      <LoginForm />
+    </Suspense>
+  )
+}